import { queue } from 'async';
import chalk from 'chalk';
import type { MultiBar, SingleBar } from 'cli-progress';
import { randomUUID } from 'crypto';
import { globSync } from 'glob';
import * as path from 'path';
import readline from 'readline';
import type winston from 'winston';
import { runAssertions, runCompareAssertion } from './assertions';
import { fetchWithCache, getCache } from './cache';
import cliState from './cliState';
import { updateSignalFile } from './database/signal';
import { getEnvBool, getEnvInt, isCI } from './envars';
import { renderPrompt, runExtensionHook } from './evaluatorHelpers';
import logger from './logger';
import type Eval from './models/eval';
import { generateIdFromPrompt } from './models/prompt';
import { maybeEmitAzureOpenAiWarning } from './providers/azureUtil';
import { generatePrompts } from './suggestions';
import telemetry from './telemetry';
import type { Vars } from './types';
import {
  type ApiProvider,
  type Assertion,
  type CompletedPrompt,
  type EvaluateOptions,
  type EvaluateResult,
  type EvaluateStats,
  type Prompt,
  type ProviderResponse,
  ResultFailureReason,
  type RunEvalOptions,
  type TestSuite,
} from './types';
import { JsonlFileWriter } from './util/exportToFile/writeToFile';
import invariant from './util/invariant';
import { safeJsonStringify } from './util/json';
import { transform, type TransformContext, TransformInputType } from './util/transform';

export const DEFAULT_MAX_CONCURRENCY = 4;

/**
 * Validates if a given prompt is allowed based on the provided list of allowed
 * prompt labels. Providers can be configured with a `prompts` attribute, which
 * corresponds to an array of prompt labels. Labels can either refer to a group
 * (for example from a file) or to individual prompts. If the attribute is
 * present, this function validates that the prompt labels fit the matching
 * criteria of the provider. Examples:
 *
 * - `prompts: ['examplePrompt']` matches `examplePrompt` exactly
 * - `prompts: ['exampleGroup:*']` matches any prompt that starts with `exampleGroup:`
 *
 * If no `prompts` attribute is present, all prompts are allowed by default.
 *
 * @param prompt - The prompt object to check.
 * @param allowedPrompts - The list of allowed prompt labels.
 * @returns Returns true if the prompt is allowed, false otherwise.
 */
export function isAllowedPrompt(prompt: Prompt, allowedPrompts: string[] | undefined): boolean {
  return (
    !Array.isArray(allowedPrompts) ||
    allowedPrompts.includes(prompt.label) ||
    allowedPrompts.some((allowedPrompt) => prompt.label.startsWith(`${allowedPrompt}:`))
  );
}

export function generateVarCombinations(
  vars: Record<string, string | string[] | any>,
): Record<string, string | any[]>[] {
  const keys = Object.keys(vars);
  const combinations: Record<string, string | any[]>[] = [{}];

  for (const key of keys) {
    let values: any[] = [];

    if (typeof vars[key] === 'string' && vars[key].startsWith('file://')) {
      const filePath = vars[key].slice('file://'.length);
      const resolvedPath = path.resolve(cliState.basePath || '', filePath);
      const filePaths = globSync(resolvedPath.replace(/\\/g, '/'));
      values = filePaths.map((path: string) => `file://${path}`);
      if (values.length === 0) {
        throw new Error(`No files found for variable ${key} at path ${resolvedPath}`);
      }
    } else {
      values = Array.isArray(vars[key]) ? vars[key] : [vars[key]];
    }

    // Check if it's an array but not a string array
    if (Array.isArray(vars[key]) && typeof vars[key][0] !== 'string') {
      values = [vars[key]];
    }

    const newCombinations: Record<string, any>[] = [];

    for (const combination of combinations) {
      for (const value of values) {
        newCombinations.push({ ...combination, [key]: value });
      }
    }

    combinations.length = 0;
    combinations.push(...newCombinations);
  }

  return combinations;
}

class Evaluator {
  evalRecord: Eval;
  testSuite: TestSuite;
  options: EvaluateOptions;
  stats: EvaluateStats;
  conversations: Record<
    string,
    { prompt: string | object; input: string; output: string | object }[]
  >;
  registers: Record<string, string | object>;
  fileWriters: JsonlFileWriter[];
  constructor(testSuite: TestSuite, evalRecord: Eval, options: EvaluateOptions) {
    this.testSuite = testSuite;
    this.evalRecord = evalRecord;
    this.options = options;
    this.stats = {
      successes: 0,
      failures: 0,
      errors: 0,
      tokenUsage: {
        total: 0,
        prompt: 0,
        completion: 0,
        cached: 0,
        numRequests: 0,
        completionDetails: {
          reasoning: 0,
          acceptedPrediction: 0,
          rejectedPrediction: 0,
        },
      },
    };
    this.conversations = {};
    this.registers = {};

    const jsonlFiles = Array.isArray(evalRecord.config.outputPath)
      ? evalRecord.config.outputPath.filter((p) => p.endsWith('.jsonl'))
      : evalRecord.config.outputPath?.endsWith('.jsonl')
        ? [evalRecord.config.outputPath]
        : [];

    this.fileWriters = jsonlFiles.map((p) => new JsonlFileWriter(p));
  }

  async runEval({
    provider,
    prompt, // raw prompt
    test,
    delay,
    nunjucksFilters: filters,
    evaluateOptions,
    testIdx,
    promptIdx,
    repeatIndex,
  }: RunEvalOptions): Promise<EvaluateResult[]> {
    // Use the original prompt to set the label, not renderedPrompt
    const promptLabel = prompt.label;

    provider.delay ??= delay ?? getEnvInt('PROMPTFOO_DELAY_MS', 0);
    invariant(
      typeof provider.delay === 'number',
      `Provider delay should be set for ${provider.label}`,
    );

    // Set up the special _conversation variable
    const vars = test.vars || {};
    const conversationKey = `${provider.label || provider.id()}:${prompt.id}${test.metadata?.conversationId ? `:${test.metadata.conversationId}` : ''}`;
    const usesConversation = prompt.raw.includes('_conversation');
    if (
      !getEnvBool('PROMPTFOO_DISABLE_CONVERSATION_VAR') &&
      !test.options?.disableConversationVar &&
      usesConversation
    ) {
      vars._conversation = this.conversations[conversationKey] || [];
    }

    // Overwrite vars with any saved register values
    Object.assign(vars, this.registers);
    // Render the prompt
    const renderedPrompt = await renderPrompt(prompt, vars, filters, provider);
    let renderedJson = undefined;
    try {
      renderedJson = JSON.parse(renderedPrompt);
    } catch {}

    const setup = {
      provider: {
        id: provider.id(),
        label: provider.label,
        config: provider.config,
      },
      prompt: {
        raw: renderedPrompt,
        label: promptLabel,
        config: prompt.config,
      },
      vars,
    };

    // Call the API
    let latencyMs = 0;
    try {
      const startTime = Date.now();
      let response: ProviderResponse = {
        output: '',
        tokenUsage: {},
        cost: 0,
        cached: false,
      };

      if (test.providerOutput) {
        response.output = test.providerOutput;
      } else {
        response = await ((test.provider as ApiProvider) || provider).callApi(
          renderedPrompt,
          {
            // Always included
            vars,

            // Part of these may be removed in python and script providers, but every Javascript provider gets them
            prompt,
            filters,
            originalProvider: provider,
            test,

            // All of these are removed in python and script providers, but every Javascript provider gets them
            logger: logger as winston.Logger,
            fetchWithCache,
            getCache,
          },
          {
            includeLogProbs: test.assert?.some((a) => a.type === 'perplexity'),
          },
        );
      }
      const endTime = Date.now();
      latencyMs = endTime - startTime;

      // Create base result
      const baseResult: EvaluateResult = {
        ...setup,
        response,
        success: false,
        failureReason: ResultFailureReason.NONE,
        score: 0,
        namedScores: {},
        latencyMs,
        cost: response.cost,
        metadata: response.metadata,
        promptIdx,
        testIdx,
        testCase: test,
        promptId: prompt.id || '',
      };

      // If we have iterations, create multiple test cases
      if (response.metadata?.iterations && Array.isArray(response.metadata.iterations)) {
        const testCases = response.metadata.iterations.map((iteration, idx) => ({
          ...test,
          vars: {
            ...test.vars,
          },
          metadata: {
            ...test.metadata,
            redteamFinalPrompt: iteration.input,
            iterationIndex: idx,
          },
          providerOutput: iteration.output,
        }));

        // Run evaluation for each test case
        const results: EvaluateResult[] = [];
        for (const testCase of testCases) {
          const result = await this.runEval({
            provider,
            prompt,
            test: testCase,
            delay,
            nunjucksFilters: filters,
            evaluateOptions,
            testIdx: testIdx + results.length,
            promptIdx,
            repeatIndex: evaluateOptions.repeatIndex || 0,
          });
          results.push(...result);
        }
        return results;
      }

      // Handle single result case
      if (response.error) {
        baseResult.error = response.error;
        this.stats.errors++;
        return [baseResult];
      } else if (response.output === null || response.output === undefined) {
        // NOTE: empty output often indicative of guardrails, so behavior differs for red teams.
        if (this.testSuite.redteam) {
          baseResult.success = true;
        } else {
          baseResult.success = false;
          baseResult.score = 0;
          baseResult.error = 'No output';
        }
        return [baseResult];
      }

      // Create a copy of response so we can potentially mutate it.
      const processedResponse = { ...response };
      const transforms: string[] = [
        provider.transform, // Apply provider transform first
        // NOTE: postprocess is deprecated. Use the first defined transform.
        [test.options?.transform, test.options?.postprocess].find((s) => s),
      ]
        .flat()
        .filter((s): s is string => typeof s === 'string');
      for (const t of transforms) {
        processedResponse.output = await transform(t, processedResponse.output, {
          vars,
          prompt,
        });
<<<<<<< HEAD
=======
        if (!checkResult.pass) {
          ret.error = checkResult.reason;
          ret.failureReason = ResultFailureReason.ASSERT;
        }
        ret.success = checkResult.pass;
        ret.score = checkResult.score;
        ret.namedScores = checkResult.namedScores || {};
        if (checkResult.tokensUsed) {
          this.stats.tokenUsage.total += checkResult.tokensUsed.total || 0;
          this.stats.tokenUsage.prompt += checkResult.tokensUsed.prompt || 0;
          this.stats.tokenUsage.completion += checkResult.tokensUsed.completion || 0;
          this.stats.tokenUsage.cached += checkResult.tokensUsed.cached || 0;
          this.stats.tokenUsage.numRequests += checkResult.tokensUsed.numRequests || 1;
          if (checkResult.tokensUsed.completionDetails) {
            this.stats.tokenUsage.completionDetails.reasoning! +=
              checkResult.tokensUsed.completionDetails.reasoning || 0;
            this.stats.tokenUsage.completionDetails.acceptedPrediction! +=
              checkResult.tokensUsed.completionDetails.acceptedPrediction || 0;
            this.stats.tokenUsage.completionDetails.rejectedPrediction! +=
              checkResult.tokensUsed.completionDetails.rejectedPrediction || 0;
          }
        }
        ret.response = processedResponse;
        ret.gradingResult = checkResult;
>>>>>>> e91a8daa
      }

      invariant(processedResponse.output != null, 'Response output should not be null');
      const checkResult = await runAssertions({
        prompt: renderedPrompt,
        provider,
        providerResponse: processedResponse,
        test,
        latencyMs: response.cached ? undefined : latencyMs,
      });
      if (!checkResult.pass) {
        baseResult.error = checkResult.reason;
        baseResult.failureReason = ResultFailureReason.ASSERT;
      }
      baseResult.success = checkResult.pass;
      baseResult.score = checkResult.score;
      baseResult.namedScores = checkResult.namedScores || {};
      if (checkResult.tokensUsed) {
        this.stats.tokenUsage.total += checkResult.tokensUsed.total || 0;
        this.stats.tokenUsage.prompt += checkResult.tokensUsed.prompt || 0;
        this.stats.tokenUsage.completion += checkResult.tokensUsed.completion || 0;
        this.stats.tokenUsage.cached += checkResult.tokensUsed.cached || 0;
        this.stats.tokenUsage.numRequests += checkResult.tokensUsed.numRequests || 1;
      }
      baseResult.response = processedResponse;
      baseResult.gradingResult = checkResult;

      // Update token usage stats
      if (response.tokenUsage) {
        this.stats.tokenUsage.total += response.tokenUsage.total || 0;
        this.stats.tokenUsage.prompt += response.tokenUsage.prompt || 0;
        this.stats.tokenUsage.completion += response.tokenUsage.completion || 0;
        this.stats.tokenUsage.cached += response.tokenUsage.cached || 0;
        this.stats.tokenUsage.numRequests += response.tokenUsage.numRequests || 1;
        if (response.tokenUsage.completionDetails) {
          this.stats.tokenUsage.completionDetails.reasoning! +=
            response.tokenUsage.completionDetails.reasoning || 0;
          this.stats.tokenUsage.completionDetails.acceptedPrediction! +=
            response.tokenUsage.completionDetails.acceptedPrediction || 0;
          this.stats.tokenUsage.completionDetails.rejectedPrediction! +=
            response.tokenUsage.completionDetails.rejectedPrediction || 0;
        }
      }

      if (baseResult.success) {
        this.stats.successes++;
      } else if (baseResult.failureReason === ResultFailureReason.ERROR) {
        this.stats.errors++;
      } else {
        this.stats.failures++;
      }

      if (test.options?.storeOutputAs && baseResult.response?.output) {
        // Save the output in a register for later use
        this.registers[test.options.storeOutputAs] = baseResult.response.output;
      }

      let conversationLastInput = undefined;
      if (renderedJson && Array.isArray(renderedJson)) {
        const lastElt = renderedJson[renderedJson.length - 1];
        // Use the `content` field if present (OpenAI chat format)
        conversationLastInput = lastElt?.content || lastElt;
      }
      this.conversations[conversationKey] = this.conversations[conversationKey] || [];
      this.conversations[conversationKey].push({
        prompt: renderedJson || renderedPrompt,
        input: conversationLastInput || renderedJson || renderedPrompt,
        output: response.output || '',
      });

      return [baseResult];
    } catch (err) {
      this.stats.errors++;
      return [
        {
          ...setup,
          error: String(err) + '\n\n' + (err as Error).stack,
          success: false,
          failureReason: ResultFailureReason.ERROR,
          score: 0,
          namedScores: {},
          latencyMs,
          promptIdx,
          testIdx,
          testCase: test,
          promptId: prompt.id || '',
        },
      ];
    }
  }

  async evaluate(): Promise<Eval> {
    const { testSuite, options } = this;
    const checkAbort = () => {
      if (options.abortSignal?.aborted) {
        throw new Error('Operation cancelled');
      }
    };

    // Add abort checks at key points
    checkAbort();

    const prompts: CompletedPrompt[] = [];
    const assertionTypes = new Set<string>();
    const rowsWithSelectBestAssertion = new Set<number>();

    await runExtensionHook(testSuite.extensions, 'beforeAll', { suite: testSuite });

    if (options.generateSuggestions) {
      // TODO(ian): Move this into its own command/file
      logger.info(`Generating prompt variations...`);
      const { prompts: newPrompts, error } = await generatePrompts(testSuite.prompts[0].raw, 1);
      if (error || !newPrompts) {
        throw new Error(`Failed to generate prompts: ${error}`);
      }

      logger.info(chalk.blue('Generated prompts:'));
      let numAdded = 0;
      for (const prompt of newPrompts) {
        logger.info('--------------------------------------------------------');
        logger.info(`${prompt}`);
        logger.info('--------------------------------------------------------');

        // Ask the user if they want to continue
        await new Promise((resolve) => {
          const rl = readline.createInterface({
            input: process.stdin,
            output: process.stdout,
          });
          rl.question(
            `${chalk.blue('Do you want to test this prompt?')} (y/N): `,
            async (answer) => {
              rl.close();
              if (answer.toLowerCase().startsWith('y')) {
                testSuite.prompts.push({ raw: prompt, label: prompt });
                numAdded++;
              } else {
                logger.info('Skipping this prompt.');
              }
              resolve(true);
            },
          );
        });
      }

      if (numAdded < 1) {
        logger.info(chalk.red('No prompts selected. Aborting.'));
        process.exitCode = 1;
        return this.evalRecord;
      }
    }

    // Split prompts by provider
    // Order matters - keep provider in outer loop to reduce need to swap models during local inference.
    for (const provider of testSuite.providers) {
      for (const prompt of testSuite.prompts) {
        // Check if providerPromptMap exists and if it contains the current prompt's label
        const providerKey = provider.label || provider.id();
        if (!isAllowedPrompt(prompt, testSuite.providerPromptMap?.[providerKey])) {
          continue;
        }
        const completedPrompt = {
          ...prompt,
          id: generateIdFromPrompt(prompt),
          provider: providerKey,
          label: prompt.label,
          metrics: {
            score: 0,
            testPassCount: 0,
            testFailCount: 0,
            testErrorCount: 0,
            assertPassCount: 0,
            assertFailCount: 0,
            totalLatencyMs: 0,
            tokenUsage: {
              total: 0,
              prompt: 0,
              completion: 0,
              cached: 0,
              numRequests: 0,
            },
            namedScores: {},
            namedScoresCount: {},
            cost: 0,
          },
        };
        prompts.push(completedPrompt);
      }
    }

    // Aggregate all vars across test cases
    let tests =
      testSuite.tests && testSuite.tests.length > 0
        ? testSuite.tests
        : testSuite.scenarios
          ? []
          : [
              {
                // Dummy test for cases when we're only comparing raw prompts.
              },
            ];

    // Build scenarios and add to tests
    if (testSuite.scenarios && testSuite.scenarios.length > 0) {
      telemetry.recordAndSendOnce('feature_used', {
        feature: 'scenarios',
      });
      for (const scenario of testSuite.scenarios) {
        for (const data of scenario.config) {
          // Merge defaultTest with scenario config
          const scenarioTests = (
            scenario.tests || [
              {
                // Dummy test for cases when we're only comparing raw prompts.
              },
            ]
          ).map((test) => {
            return {
              ...testSuite.defaultTest,
              ...data,
              ...test,
              vars: {
                ...testSuite.defaultTest?.vars,
                ...data.vars,
                ...test.vars,
              },
              options: {
                ...testSuite.defaultTest?.options,
                ...test.options,
              },
              assert: [
                // defaultTest.assert is omitted because it will be added to each test case later
                ...(data.assert || []),
                ...(test.assert || []),
              ],
              metadata: {
                ...testSuite.defaultTest?.metadata,
                ...data.metadata,
                ...test.metadata,
              },
            };
          });
          // Add scenario tests to tests
          tests = tests.concat(scenarioTests);
        }
      }
    }

    maybeEmitAzureOpenAiWarning(testSuite, tests);

    // Prepare vars
    const varNames: Set<string> = new Set();
    const varsWithSpecialColsRemoved: Vars[] = [];
    const inputTransformDefault = testSuite?.defaultTest?.options?.transformVars;
    for (const testCase of tests) {
      testCase.vars = { ...testSuite.defaultTest?.vars, ...testCase?.vars };
      if (testCase.vars) {
        const varWithSpecialColsRemoved: Vars = {};
        const inputTransformForIndividualTest = testCase.options?.transformVars;
        const inputTransform = inputTransformForIndividualTest || inputTransformDefault;
        if (inputTransform) {
          const transformContext: TransformContext = {
            prompt: {},
            uuid: randomUUID(),
          };
          const transformedVars: Vars = await transform(
            inputTransform,
            testCase.vars,
            transformContext,
            true,
            TransformInputType.VARS,
          );
          invariant(
            typeof transformedVars === 'object',
            'Transform function did not return a valid object',
          );
          testCase.vars = { ...testCase.vars, ...transformedVars };
        }
        for (const varName of Object.keys(testCase.vars)) {
          varNames.add(varName);
          varWithSpecialColsRemoved[varName] = testCase.vars[varName];
        }
        varsWithSpecialColsRemoved.push(varWithSpecialColsRemoved);
      }
    }

    // Set up eval cases
    const runEvalOptions: RunEvalOptions[] = [];
    let testIdx = 0;
    for (let index = 0; index < tests.length; index++) {
      const testCase = tests[index];
      invariant(
        Array.isArray(testSuite.defaultTest?.assert || []),
        `defaultTest.assert is not an array in test case #${index + 1}`,
      );
      invariant(
        Array.isArray(testCase.assert || []),
        `testCase.assert is not an array in test case #${index + 1}`,
      );
      // Handle default properties
      testCase.assert = [...(testSuite.defaultTest?.assert || []), ...(testCase.assert || [])];
      testCase.threshold = testCase.threshold ?? testSuite.defaultTest?.threshold;
      testCase.options = { ...testSuite.defaultTest?.options, ...testCase.options };
      testCase.metadata = { ...testSuite.defaultTest?.metadata, ...testCase.metadata };
      testCase.provider = testCase.provider || testSuite.defaultTest?.provider;

      const prependToPrompt =
        testCase.options?.prefix || testSuite.defaultTest?.options?.prefix || '';
      const appendToPrompt =
        testCase.options?.suffix || testSuite.defaultTest?.options?.suffix || '';

      // Finalize test case eval
      const varCombinations =
        getEnvBool('PROMPTFOO_DISABLE_VAR_EXPANSION') || testCase.options.disableVarExpansion
          ? [testCase.vars]
          : generateVarCombinations(testCase.vars || {});

      const numRepeat = this.options.repeat || 1;
      for (let repeatIndex = 0; repeatIndex < numRepeat; repeatIndex++) {
        for (const vars of varCombinations) {
          let promptIdx = 0;
          // Order matters - keep provider in outer loop to reduce need to swap models during local inference.
          for (const provider of testSuite.providers) {
            for (const prompt of testSuite.prompts) {
              const providerKey = provider.label || provider.id();
              if (!isAllowedPrompt(prompt, testSuite.providerPromptMap?.[providerKey])) {
                continue;
              }
              runEvalOptions.push({
                delay: options.delay || 0,
                provider,
                prompt: {
                  ...prompt,
                  raw: prependToPrompt + prompt.raw + appendToPrompt,
                },
                test: { ...testCase, vars, options: testCase.options },
                nunjucksFilters: testSuite.nunjucksFilters,
                testIdx,
                promptIdx,
                repeatIndex,
                evaluateOptions: options,
              });
              promptIdx++;
            }
          }
          testIdx++;
        }
      }
    }
    // Determine run parameters
    let concurrency = options.maxConcurrency || DEFAULT_MAX_CONCURRENCY;
    if (concurrency > 1) {
      const usesConversation = prompts.some((p) => p.raw.includes('_conversation'));
      const usesStoreOutputAs = tests.some((t) => t.options?.storeOutputAs);
      if (usesConversation) {
        logger.info(
          `Setting concurrency to 1 because the ${chalk.cyan('_conversation')} variable is used.`,
        );
        concurrency = 1;
      } else if (usesStoreOutputAs) {
        logger.info(`Setting concurrency to 1 because storeOutputAs is used.`);
        concurrency = 1;
      }
    }

    // Actually run the eval
    let numComplete = 0;

    const processEvalStep = async (
      evalStep: RunEvalOptions,
      index: number | string,
    ): Promise<void> => {
      if (typeof index !== 'number') {
        throw new Error('Expected index to be a number');
      }

      await runExtensionHook(testSuite.extensions, 'beforeEach', {
        test: evalStep.test,
      });

      const rows: EvaluateResult[] = await this.runEval(evalStep);
      for (const row of rows) {
        if (evalStep.test.assert?.some((a) => a.type === 'select-best')) {
          rowsWithSelectBestAssertion.add(row.testIdx);
        }
        for (const assert of evalStep.test.assert || []) {
          if (assert.type) {
            assertionTypes.add(assert.type);
          }
        }

        numComplete++;
        if (options.progressCallback) {
          options.progressCallback(
            this.evalRecord.results.length,
            runEvalOptions.length,
            index,
            evalStep,
          );
        }

        try {
          await this.evalRecord.addResult(row, evalStep.test);
        } catch (error) {
          logger.error(`Error saving result: ${error} ${safeJsonStringify(row)}`);
        }

        for (const writer of this.fileWriters) {
          await writer.write(row);
        }

        const { promptIdx } = row;
        const metrics = prompts[promptIdx].metrics;
        invariant(metrics, 'Expected prompt.metrics to be set');
        metrics.score += row.score;
        for (const [key, value] of Object.entries(row.namedScores)) {
          metrics.namedScores[key] = (metrics.namedScores[key] || 0) + value;
          metrics.namedScoresCount[key] = (metrics.namedScoresCount[key] || 0) + 1;
        }

        if (testSuite.derivedMetrics) {
          const math = await import('mathjs'); // TODO: move this
          for (const metric of testSuite.derivedMetrics) {
            if (metrics.namedScores[metric.name] === undefined) {
              metrics.namedScores[metric.name] = 0;
            }
            try {
              if (typeof metric.value === 'function') {
                metrics.namedScores[metric.name] = metric.value(metrics.namedScores, evalStep);
              } else {
                const evaluatedValue = math.evaluate(metric.value, metrics.namedScores);
                metrics.namedScores[metric.name] = evaluatedValue;
              }
            } catch (error) {
              logger.debug(
                `Could not evaluate derived metric '${metric.name}': ${(error as Error).message}`,
              );
            }
          }
        }
        metrics.testPassCount += row.success ? 1 : 0;
        if (!row.success) {
          if (row.failureReason === ResultFailureReason.ERROR) {
            metrics.testErrorCount += 1;
          } else {
            metrics.testFailCount += 1;
          }
        }
        metrics.assertPassCount +=
          row.gradingResult?.componentResults?.filter((r) => r.pass).length || 0;
        metrics.assertFailCount +=
          row.gradingResult?.componentResults?.filter((r) => !r.pass).length || 0;
        metrics.totalLatencyMs += row.latencyMs || 0;
        metrics.tokenUsage.cached =
          (metrics.tokenUsage.cached || 0) + (row.response?.tokenUsage?.cached || 0);
        metrics.tokenUsage.completion =
          (metrics.tokenUsage.completion || 0) + (row.response?.tokenUsage?.completion || 0);
        metrics.tokenUsage.prompt =
          (metrics.tokenUsage.prompt || 0) + (row.response?.tokenUsage?.prompt || 0);
        metrics.tokenUsage.total =
          (metrics.tokenUsage.total || 0) + (row.response?.tokenUsage?.total || 0);
        metrics.tokenUsage.numRequests =
          (metrics.tokenUsage.numRequests || 0) + (row.response?.tokenUsage?.numRequests || 1);
        metrics.cost += row.cost || 0;

        await runExtensionHook(testSuite.extensions, 'afterEach', {
          test: evalStep.test,
          result: row,
        });
      }
<<<<<<< HEAD
=======
      metrics.assertPassCount +=
        row.gradingResult?.componentResults?.filter((r) => r.pass).length || 0;
      metrics.assertFailCount +=
        row.gradingResult?.componentResults?.filter((r) => !r.pass).length || 0;
      metrics.totalLatencyMs += row.latencyMs || 0;
      metrics.tokenUsage.cached =
        (metrics.tokenUsage.cached || 0) + (row.response?.tokenUsage?.cached || 0);
      metrics.tokenUsage.completion =
        (metrics.tokenUsage.completion || 0) + (row.response?.tokenUsage?.completion || 0);
      metrics.tokenUsage.prompt =
        (metrics.tokenUsage.prompt || 0) + (row.response?.tokenUsage?.prompt || 0);
      metrics.tokenUsage.total =
        (metrics.tokenUsage.total || 0) + (row.response?.tokenUsage?.total || 0);
      metrics.tokenUsage.numRequests =
        (metrics.tokenUsage.numRequests || 0) + (row.response?.tokenUsage?.numRequests || 1);
      metrics.tokenUsage.completionDetails = {
        reasoning:
          (metrics.tokenUsage.completionDetails?.reasoning || 0) +
          (row.response?.tokenUsage?.completionDetails?.reasoning || 0),
        acceptedPrediction:
          (metrics.tokenUsage.completionDetails?.acceptedPrediction || 0) +
          (row.response?.tokenUsage?.completionDetails?.acceptedPrediction || 0),
        rejectedPrediction:
          (metrics.tokenUsage.completionDetails?.rejectedPrediction || 0) +
          (row.response?.tokenUsage?.completionDetails?.rejectedPrediction || 0),
      };
      metrics.cost += row.cost || 0;

      await runExtensionHook(testSuite.extensions, 'afterEach', {
        test: evalStep.test,
        result: row,
      });
>>>>>>> e91a8daa
    };

    // Set up main progress bars
    let multibar: MultiBar | undefined;
    let multiProgressBars: SingleBar[] = [];
    const originalProgressCallback = this.options.progressCallback;
    const isWebUI = Boolean(cliState.webUI);

    this.options.progressCallback = (completed, total, index, evalStep) => {
      if (originalProgressCallback) {
        originalProgressCallback(completed, total, index, evalStep);
      }

      if (isWebUI) {
        const provider = evalStep.provider.label || evalStep.provider.id();
        const vars = Object.entries(evalStep.test.vars || {})
          .map(([k, v]) => `${k}=${v}`)
          .join(' ')
          .slice(0, 50)
          .replace(/\n/g, ' ');
        logger.info(`[${numComplete}/${total}] Running ${provider} with vars: ${vars}`);
      } else if (multibar && evalStep) {
        const threadIndex = index % concurrency;
        const progressbar = multiProgressBars[threadIndex];
        progressbar.increment({
          provider: evalStep.provider.label || evalStep.provider.id(),
          prompt: evalStep.prompt.raw.slice(0, 10).replace(/\n/g, ' '),
          vars: Object.entries(evalStep.test.vars || {})
            .map(([k, v]) => `${k}=${v}`)
            .join(' ')
            .slice(0, 10)
            .replace(/\n/g, ' '),
        });
      } else {
        logger.debug(`Eval #${index + 1} complete (${numComplete} of ${runEvalOptions.length})`);
      }
    };

    const createMultiBars = async (evalOptions: RunEvalOptions[]) => {
      // Only create progress bars if not in web UI mode
      if (isWebUI) {
        return;
      }

      const cliProgress = await import('cli-progress');
      multibar = new cliProgress.MultiBar(
        {
          format:
            '[{bar}] {percentage}% | ETA: {eta}s | {value}/{total} | {provider} "{prompt}" {vars}',
          hideCursor: true,
        },
        cliProgress.Presets.shades_classic,
      );
      const stepsPerThread = Math.floor(evalOptions.length / concurrency);
      const remainingSteps = evalOptions.length % concurrency;
      multiProgressBars = [];
      for (let i = 0; i < concurrency; i++) {
        const totalSteps = i < remainingSteps ? stepsPerThread + 1 : stepsPerThread;
        if (totalSteps > 0) {
          const progressbar = multibar.create(totalSteps, 0, {
            provider: '',
            prompt: '',
            vars: '',
          });
          multiProgressBars.push(progressbar);
        }
      }
    };

    // Run the evals
    if (this.options.showProgressBar) {
      await createMultiBars(runEvalOptions);
    }

    const q = queue(async (evalStep: RunEvalOptions, callback: (error?: Error) => void) => {
      try {
        checkAbort();
        await processEvalStep(evalStep, runEvalOptions.indexOf(evalStep));
        callback?.();
      } catch (err) {
        callback?.(err as Error);
      }
    }, concurrency);
    q.error((err: Error, task: RunEvalOptions) => {
      logger.error(`Error processing task: ${err}`);
    });

    // Track serial evaluations and count of concurrent ones
    const serialRunEvalOptions: RunEvalOptions[] = [];
    let concurrentCount = 0;

    // Process options and start concurrent tasks immediately
    for (const evalOption of runEvalOptions) {
      if (evalOption.test.options?.runSerially) {
        serialRunEvalOptions.push(evalOption);
      } else {
        concurrentCount++;
        q.push(evalOption);
      }
    }

    logger.info(
      `Processing ${concurrentCount} concurrent evaluations with up to ${concurrency} threads...`,
    );

    await q.drain(); // Wait for all concurrent tasks to complete

    if (serialRunEvalOptions.length > 0) {
      logger.info(`Running ${serialRunEvalOptions.length} serial evaluations...`);
      for (const evalStep of serialRunEvalOptions) {
        if (isWebUI) {
          const provider = evalStep.provider.label || evalStep.provider.id();
          const vars = Object.entries(evalStep.test.vars || {})
            .map(([k, v]) => `${k}=${v}`)
            .join(' ')
            .slice(0, 50)
            .replace(/\n/g, ' ');
          logger.info(
            `[${numComplete}/${serialRunEvalOptions.length}] Running ${provider} with vars: ${vars}`,
          );
        }
        await processEvalStep(evalStep, serialRunEvalOptions.indexOf(evalStep));
      }
    }

    // Do we have to run comparisons between row outputs?
    const compareRowsCount = rowsWithSelectBestAssertion.size;

    let progressBar;
    if (compareRowsCount > 0 && multibar && !isWebUI) {
      progressBar = multibar.create(compareRowsCount, 0, {
        provider: 'Running model-graded comparisons',
        prompt: '',
        vars: '',
      });
    }
    let compareCount = 0;
    for (const testIdx of rowsWithSelectBestAssertion) {
      compareCount++;

      if (isWebUI) {
        logger.info(`Running model-graded comparison ${compareCount} of ${compareRowsCount}...`);
      }

      const resultsToCompare = this.evalRecord.persisted
        ? await this.evalRecord.fetchResultsByTestIdx(testIdx)
        : this.evalRecord.results.filter((r) => r.testIdx === testIdx);
      if (resultsToCompare.length === 0) {
        logger.warn(`Expected results to be found for test index ${testIdx}`);
        continue;
      }

      const compareAssertion = resultsToCompare[0].testCase.assert?.find(
        (a) => a.type === 'select-best',
      ) as Assertion;
      if (compareAssertion) {
        const outputs = resultsToCompare.map((r) => r.response?.output || '');
        const gradingResults = await runCompareAssertion(
          resultsToCompare[0].testCase,
          compareAssertion,
          outputs,
        );
        for (let index = 0; index < resultsToCompare.length; index++) {
          const result = resultsToCompare[index];
          const gradingResult = gradingResults[index];
          if (result.gradingResult) {
            result.gradingResult.tokensUsed = result.gradingResult.tokensUsed || {
              total: 0,
              prompt: 0,
              completion: 0,
            };
            result.gradingResult.tokensUsed = result.gradingResult.tokensUsed || {
              total: 0,
              prompt: 0,
              completion: 0,
            };
            result.gradingResult.tokensUsed.total =
              (result.gradingResult.tokensUsed.total || 0) + (gradingResult.tokensUsed?.total || 0);
            result.gradingResult.tokensUsed.prompt =
              (result.gradingResult.tokensUsed.prompt || 0) +
              (gradingResult.tokensUsed?.prompt || 0);
            result.gradingResult.tokensUsed.completion =
              (result.gradingResult.tokensUsed.completion || 0) +
              (gradingResult.tokensUsed?.completion || 0);
            result.success = result.gradingResult.pass =
              result.gradingResult.pass && gradingResult.pass;
            if (!gradingResult.pass) {
              // Failure overrides the reason and the score
              result.gradingResult.reason = gradingResult.reason;
              result.score = result.gradingResult.score = gradingResult.score;
            }
            if (!result.gradingResult.componentResults) {
              result.gradingResult.componentResults = [];
            }
            result.gradingResult.componentResults.push(gradingResult);
          } else {
            result.gradingResult = gradingResult;
          }
          if (this.evalRecord.persisted) {
            await result.save();
          }
        }
        if (progressBar) {
          progressBar.increment({
            prompt: resultsToCompare[0].prompt.raw.slice(0, 10).replace(/\n/g, ''),
          });
        } else if (!isWebUI) {
          logger.debug(`Model-graded comparison #${compareCount} of ${compareRowsCount} complete`);
        }
      }
    }

    await this.evalRecord.addPrompts(prompts);

    // Finish up
    if (multibar) {
      multibar.stop();
    }
    if (progressBar) {
      progressBar.stop();
    }

    await runExtensionHook(testSuite.extensions, 'afterAll', {
      prompts: this.evalRecord.prompts,
      suite: testSuite,
    });

    telemetry.record('eval_ran', {
      numPrompts: prompts.length,
      numTests: prompts.reduce(
        (acc, p) =>
          acc +
          (p.metrics?.testPassCount || 0) +
          (p.metrics?.testFailCount || 0) +
          (p.metrics?.testErrorCount || 0),
        0,
      ),
      numVars: varNames.size,
      numProviders: testSuite.providers.length,
      numRepeat: options.repeat || 1,
      providerPrefixes: Array.from(
        new Set(
          testSuite.providers.map((p) => {
            const idParts = p.id().split(':');
            return idParts.length > 1 ? idParts[0] : 'unknown';
          }),
        ),
      ).sort(),
      assertionTypes: Array.from(assertionTypes).sort(),
      eventSource: options.eventSource || 'default',
      ci: isCI(),
      hasAnyPass: this.evalRecord.prompts.some(
        (p) => p.metrics?.testPassCount && p.metrics.testPassCount > 0,
      ),
      // FIXME(ian): Does this work?  I think redteam is only on the config, not testSuite.
      // isRedteam: Boolean(testSuite.redteam),
    });

    // Update database signal file after all results are written
    updateSignalFile();

    return this.evalRecord;
  }
}

export function evaluate(
  testSuite: TestSuite,
  evalRecord: Eval,
  options: EvaluateOptions,
): Promise<Eval> {
  const ev = new Evaluator(testSuite, evalRecord, options);
  return ev.evaluate();
}<|MERGE_RESOLUTION|>--- conflicted
+++ resolved
@@ -308,32 +308,38 @@
           baseResult.score = 0;
           baseResult.error = 'No output';
         }
-        return [baseResult];
-      }
-
-      // Create a copy of response so we can potentially mutate it.
-      const processedResponse = { ...response };
-      const transforms: string[] = [
-        provider.transform, // Apply provider transform first
-        // NOTE: postprocess is deprecated. Use the first defined transform.
-        [test.options?.transform, test.options?.postprocess].find((s) => s),
-      ]
-        .flat()
-        .filter((s): s is string => typeof s === 'string');
-      for (const t of transforms) {
-        processedResponse.output = await transform(t, processedResponse.output, {
-          vars,
-          prompt,
+      } else {
+        // Create a copy of response so we can potentially mutate it.
+        const processedResponse = { ...response };
+        const transforms: string[] = [
+          provider.transform, // Apply provider transform first
+          // NOTE: postprocess is deprecated. Use the first defined transform.
+          [test.options?.transform, test.options?.postprocess].find((s) => s),
+        ]
+          .flat()
+          .filter((s): s is string => typeof s === 'string');
+        for (const t of transforms) {
+          processedResponse.output = await transform(t, processedResponse.output, {
+            vars,
+            prompt,
+          });
+        }
+
+        invariant(processedResponse.output != null, 'Response output should not be null');
+        const checkResult = await runAssertions({
+          prompt: renderedPrompt,
+          provider,
+          providerResponse: processedResponse,
+          test,
+          latencyMs: response.cached ? undefined : latencyMs,
         });
-<<<<<<< HEAD
-=======
         if (!checkResult.pass) {
-          ret.error = checkResult.reason;
-          ret.failureReason = ResultFailureReason.ASSERT;
-        }
-        ret.success = checkResult.pass;
-        ret.score = checkResult.score;
-        ret.namedScores = checkResult.namedScores || {};
+          baseResult.error = checkResult.reason;
+          baseResult.failureReason = ResultFailureReason.ASSERT;
+        }
+        baseResult.success = checkResult.pass;
+        baseResult.score = checkResult.score;
+        baseResult.namedScores = checkResult.namedScores || {};
         if (checkResult.tokensUsed) {
           this.stats.tokenUsage.total += checkResult.tokensUsed.total || 0;
           this.stats.tokenUsage.prompt += checkResult.tokensUsed.prompt || 0;
@@ -349,35 +355,9 @@
               checkResult.tokensUsed.completionDetails.rejectedPrediction || 0;
           }
         }
-        ret.response = processedResponse;
-        ret.gradingResult = checkResult;
->>>>>>> e91a8daa
-      }
-
-      invariant(processedResponse.output != null, 'Response output should not be null');
-      const checkResult = await runAssertions({
-        prompt: renderedPrompt,
-        provider,
-        providerResponse: processedResponse,
-        test,
-        latencyMs: response.cached ? undefined : latencyMs,
-      });
-      if (!checkResult.pass) {
-        baseResult.error = checkResult.reason;
-        baseResult.failureReason = ResultFailureReason.ASSERT;
-      }
-      baseResult.success = checkResult.pass;
-      baseResult.score = checkResult.score;
-      baseResult.namedScores = checkResult.namedScores || {};
-      if (checkResult.tokensUsed) {
-        this.stats.tokenUsage.total += checkResult.tokensUsed.total || 0;
-        this.stats.tokenUsage.prompt += checkResult.tokensUsed.prompt || 0;
-        this.stats.tokenUsage.completion += checkResult.tokensUsed.completion || 0;
-        this.stats.tokenUsage.cached += checkResult.tokensUsed.cached || 0;
-        this.stats.tokenUsage.numRequests += checkResult.tokensUsed.numRequests || 1;
-      }
-      baseResult.response = processedResponse;
-      baseResult.gradingResult = checkResult;
+        baseResult.response = processedResponse;
+        baseResult.gradingResult = checkResult;
+      }
 
       // Update token usage stats
       if (response.tokenUsage) {
@@ -815,6 +795,17 @@
           (metrics.tokenUsage.total || 0) + (row.response?.tokenUsage?.total || 0);
         metrics.tokenUsage.numRequests =
           (metrics.tokenUsage.numRequests || 0) + (row.response?.tokenUsage?.numRequests || 1);
+        metrics.tokenUsage.completionDetails = {
+          reasoning:
+            (metrics.tokenUsage.completionDetails?.reasoning || 0) +
+            (row.response?.tokenUsage?.completionDetails?.reasoning || 0),
+          acceptedPrediction:
+            (metrics.tokenUsage.completionDetails?.acceptedPrediction || 0) +
+            (row.response?.tokenUsage?.completionDetails?.acceptedPrediction || 0),
+          rejectedPrediction:
+            (metrics.tokenUsage.completionDetails?.rejectedPrediction || 0) +
+            (row.response?.tokenUsage?.completionDetails?.rejectedPrediction || 0),
+        };
         metrics.cost += row.cost || 0;
 
         await runExtensionHook(testSuite.extensions, 'afterEach', {
@@ -822,41 +813,6 @@
           result: row,
         });
       }
-<<<<<<< HEAD
-=======
-      metrics.assertPassCount +=
-        row.gradingResult?.componentResults?.filter((r) => r.pass).length || 0;
-      metrics.assertFailCount +=
-        row.gradingResult?.componentResults?.filter((r) => !r.pass).length || 0;
-      metrics.totalLatencyMs += row.latencyMs || 0;
-      metrics.tokenUsage.cached =
-        (metrics.tokenUsage.cached || 0) + (row.response?.tokenUsage?.cached || 0);
-      metrics.tokenUsage.completion =
-        (metrics.tokenUsage.completion || 0) + (row.response?.tokenUsage?.completion || 0);
-      metrics.tokenUsage.prompt =
-        (metrics.tokenUsage.prompt || 0) + (row.response?.tokenUsage?.prompt || 0);
-      metrics.tokenUsage.total =
-        (metrics.tokenUsage.total || 0) + (row.response?.tokenUsage?.total || 0);
-      metrics.tokenUsage.numRequests =
-        (metrics.tokenUsage.numRequests || 0) + (row.response?.tokenUsage?.numRequests || 1);
-      metrics.tokenUsage.completionDetails = {
-        reasoning:
-          (metrics.tokenUsage.completionDetails?.reasoning || 0) +
-          (row.response?.tokenUsage?.completionDetails?.reasoning || 0),
-        acceptedPrediction:
-          (metrics.tokenUsage.completionDetails?.acceptedPrediction || 0) +
-          (row.response?.tokenUsage?.completionDetails?.acceptedPrediction || 0),
-        rejectedPrediction:
-          (metrics.tokenUsage.completionDetails?.rejectedPrediction || 0) +
-          (row.response?.tokenUsage?.completionDetails?.rejectedPrediction || 0),
-      };
-      metrics.cost += row.cost || 0;
-
-      await runExtensionHook(testSuite.extensions, 'afterEach', {
-        test: evalStep.test,
-        result: row,
-      });
->>>>>>> e91a8daa
     };
 
     // Set up main progress bars
