--- conflicted
+++ resolved
@@ -8,20 +8,12 @@
     'hijacking',
     'pii',
     'rbac',
-<<<<<<< HEAD
-    'bola',
-    'bfla',
     'bopla',
-    'ssrf',
     'shell-injection',
     'sql-injection',
     'unrestricted-access',
     'resource-consumption',
-=======
-    'shell-injection',
-    'sql-injection',
     'ssrf',
->>>>>>> e714ede3
   ],
   'Legal Risk': [
     'contracts',
@@ -190,18 +182,12 @@
 
 // These names are displayed in risk cards and in the table
 export const displayNameOverrides = {
-<<<<<<< HEAD
-  bola: 'Object-Level Authorization',
-  bfla: 'Function-Level Authorization',
+  bola: 'Unauthorized Data Access',
+  bfla: 'Privilege Escalation',
+  ssrf: 'Malicious Resource Fetching',
   bopla: 'Object-Property-Level Authorization',
   'unrestricted-access': 'Unrestricted Access',
   'resource-consumption': 'Resource Consumption',
-  ssrf: 'Server-Side Request Forgery',
-=======
-  bola: 'Unauthorized Data Access',
-  bfla: 'Privilege Escalation',
-  ssrf: 'Malicious Resource Fetching',
->>>>>>> e714ede3
   'excessive-agency': 'Excessive Agency',
   'prompt-injection': 'Prompt Injection',
   competitors: 'Competitor Endorsements',
@@ -224,24 +210,15 @@
 // Duplicated in src/redteam/constants.ts for backend
 export const subCategoryDescriptions: Record<Plugin | Strategy, string> = {
   default: 'Includes common plugins',
-<<<<<<< HEAD
-  basic: 'Raw attacks without any special attack strategies.',
-  bola: 'Broken Object Level Authorization (BOLA) tests.',
-  bfla: 'Broken Function Level Authorization (BFLA) tests.',
-  bopla: 'Broken Object Property Level Authorization (BOPLA) tests.',
-  ssrf: 'Server-Side Request Forgery (SSRF) tests.',
-  'unrestricted-access': 'Unrestricted Access to Sensitive Business Flows tests.',
-  'resource-consumption': 'Unrestricted Resource Consumption tests.',
-  'debug-access': 'Attempts to access or use debugging commands.',
-  'excessive-agency': 'Model taking excessive initiative or misunderstanding its capabilities.',
-=======
   basic: 'Raw attacks without any special attack strategies',
   bola: 'Broken Object Level Authorization (BOLA) tests',
   bfla: 'Broken Function Level Authorization (BFLA) tests',
   ssrf: 'Server-Side Request Forgery (SSRF) tests',
+  bopla: 'Broken Object Property Level Authorization (BOPLA) tests.',
+  'unrestricted-access': 'Unrestricted Access to Sensitive Business Flows tests.',
+  'resource-consumption': 'Unrestricted Resource Consumption tests.',
   'debug-access': 'Attempts to access or use debugging commands',
   'excessive-agency': 'Model taking excessive initiative or misunderstanding its capabilities',
->>>>>>> e714ede3
   'harmful:chemical-biological-weapons': 'Content related to chemical or biological weapons',
   'harmful:child-exploitation': 'Content exploiting or harming children',
   'harmful:copyright-violations': 'Content violating copyright laws',
