--- conflicted
+++ resolved
@@ -349,125 +349,6 @@
       systemInstruction: undefined,
     });
   });
-<<<<<<< HEAD
-});
-
-describe('Vertex Provider', () => {
-  let originalState: Partial<typeof cliState>;
-
-  beforeAll(() => {
-    originalState = { ...cliState };
-  });
-
-  beforeEach(() => {
-    jest.resetAllMocks();
-    // Reset cliState between tests
-    Object.keys(cliState).forEach((key) => {
-      delete (cliState as any)[key];
-    });
-  });
-
-  afterAll(() => {
-    // Restore cliState
-    Object.keys(cliState).forEach((key) => {
-      delete (cliState as any)[key];
-    });
-    Object.assign(cliState, originalState);
-  });
-
-  describe('Safety filtering handling', () => {
-    it('should return output instead of error for safety blocks in redteam mode', async () => {
-      // Set redteam mode
-      cliState.isRedteam = true;
-
-      // Create a provider
-      const provider = new VertexChatProvider('gemini-pro', {
-        config: {
-          apiKey: 'test-key',
-          projectId: 'test-project',
-        },
-      });
-
-      // The provider doesn't use the callApi directly for Gemini models
-      // It redirects to callGeminiApi, so we'll spy on that
-      const callGeminiApiSpy = jest.spyOn(provider, 'callGeminiApi');
-      callGeminiApiSpy.mockResolvedValue({
-        output: 'Content was blocked due to safety settings.',
-      });
-
-      // Call the API
-      const result = await provider.callApi('Prompt that triggers safety filter');
-
-      // Verify we get an output, not an error
-      expect(result.error).toBeUndefined();
-      expect(result.output).toBe('Content was blocked due to safety settings.');
-    });
-
-    it('should return error for safety blocks in non-redteam mode', async () => {
-      // Make sure redteam mode is off
-      cliState.isRedteam = false;
-
-      // Create a provider
-      const provider = new VertexChatProvider('gemini-pro', {
-        config: {
-          apiKey: 'test-key',
-          projectId: 'test-project',
-        },
-      });
-
-      // The provider doesn't use the callApi directly for Gemini models
-      // It redirects to callGeminiApi, so we'll spy on that
-      const callGeminiApiSpy = jest.spyOn(provider, 'callGeminiApi');
-      callGeminiApiSpy.mockResolvedValue({
-        error: 'Content was blocked due to safety settings.',
-      });
-
-      // Call the API
-      const result = await provider.callApi('Prompt that triggers safety filter');
-
-      // Verify we get an error
-      expect(result.error).toBe('Content was blocked due to safety settings.');
-      expect(result.output).toBeUndefined();
-    });
-
-    it('should handle promptFeedback blocks in redteam mode', async () => {
-      // Set redteam mode
-      cliState.isRedteam = true;
-
-      // Create a provider
-      const provider = new VertexChatProvider('gemini-pro', {
-        config: {
-          apiKey: 'test-key',
-          projectId: 'test-project',
-        },
-      });
-
-      // Mock getGoogleClient
-      const mockRequest = jest.fn().mockResolvedValue({
-        data: [
-          {
-            promptFeedback: {
-              blockReason: 'SAFETY',
-            },
-          },
-        ],
-      });
-
-      jest.spyOn(vertexUtil, 'getGoogleClient').mockResolvedValue({
-        client: {
-          request: mockRequest,
-        } as unknown as JSONClient,
-        projectId: 'test-project-id',
-      });
-
-      // Call the API
-      const result = await provider.callApi('Prompt that triggers safety filter');
-
-      // Verify we get an output, not an error
-      expect(result.error).toBeUndefined();
-      expect(result.output).toBeDefined();
-    });
-=======
 
   it('should handle function tool callbacks correctly', async () => {
     const mockCachedResponse = {
@@ -571,6 +452,123 @@
 
     expect(result.output).toBe('{"functionCall":{"name":"errorFunction","args":"{}"}}');
     expect(result.tokenUsage).toEqual({ total: 5, prompt: 2, completion: 3, cached: 5 });
->>>>>>> 8e2407f9
+  });
+});
+
+describe('Vertex Provider', () => {
+  let originalState: Partial<typeof cliState>;
+
+  beforeAll(() => {
+    originalState = { ...cliState };
+  });
+
+  beforeEach(() => {
+    jest.resetAllMocks();
+    // Reset cliState between tests
+    Object.keys(cliState).forEach((key) => {
+      delete (cliState as any)[key];
+    });
+  });
+
+  afterAll(() => {
+    // Restore cliState
+    Object.keys(cliState).forEach((key) => {
+      delete (cliState as any)[key];
+    });
+    Object.assign(cliState, originalState);
+  });
+
+  describe('Safety filtering handling', () => {
+    it('should return output instead of error for safety blocks in redteam mode', async () => {
+      // Set redteam mode
+      cliState.isRedteam = true;
+
+      // Create a provider
+      const provider = new VertexChatProvider('gemini-pro', {
+        config: {
+          apiKey: 'test-key',
+          projectId: 'test-project',
+        },
+      });
+
+      // The provider doesn't use the callApi directly for Gemini models
+      // It redirects to callGeminiApi, so we'll spy on that
+      const callGeminiApiSpy = jest.spyOn(provider, 'callGeminiApi');
+      callGeminiApiSpy.mockResolvedValue({
+        output: 'Content was blocked due to safety settings.',
+      });
+
+      // Call the API
+      const result = await provider.callApi('Prompt that triggers safety filter');
+
+      // Verify we get an output, not an error
+      expect(result.error).toBeUndefined();
+      expect(result.output).toBe('Content was blocked due to safety settings.');
+    });
+
+    it('should return error for safety blocks in non-redteam mode', async () => {
+      // Make sure redteam mode is off
+      cliState.isRedteam = false;
+
+      // Create a provider
+      const provider = new VertexChatProvider('gemini-pro', {
+        config: {
+          apiKey: 'test-key',
+          projectId: 'test-project',
+        },
+      });
+
+      // The provider doesn't use the callApi directly for Gemini models
+      // It redirects to callGeminiApi, so we'll spy on that
+      const callGeminiApiSpy = jest.spyOn(provider, 'callGeminiApi');
+      callGeminiApiSpy.mockResolvedValue({
+        error: 'Content was blocked due to safety settings.',
+      });
+
+      // Call the API
+      const result = await provider.callApi('Prompt that triggers safety filter');
+
+      // Verify we get an error
+      expect(result.error).toBe('Content was blocked due to safety settings.');
+      expect(result.output).toBeUndefined();
+    });
+
+    it('should handle promptFeedback blocks in redteam mode', async () => {
+      // Set redteam mode
+      cliState.isRedteam = true;
+
+      // Create a provider
+      const provider = new VertexChatProvider('gemini-pro', {
+        config: {
+          apiKey: 'test-key',
+          projectId: 'test-project',
+        },
+      });
+
+      // Mock getGoogleClient
+      const mockRequest = jest.fn().mockResolvedValue({
+        data: [
+          {
+            promptFeedback: {
+              blockReason: 'SAFETY',
+            },
+          },
+        ],
+      });
+
+      jest.spyOn(vertexUtil, 'getGoogleClient').mockResolvedValue({
+        client: {
+          request: mockRequest,
+        } as unknown as JSONClient,
+        projectId: 'test-project-id',
+      });
+
+      // Call the API
+      const result = await provider.callApi('Prompt that triggers safety filter');
+
+      // Verify we get an output, not an error
+      expect(result.error).toBeUndefined();
+      expect(result.output).toBeDefined();
+    });
   });
 });