--- conflicted
+++ resolved
@@ -27,11 +27,8 @@
 
 ### Fixed
 
-<<<<<<< HEAD
 - fix(providers): correctly handle reasoning field in OpenAI-compatible models like gpt-oss-20b, extracting both reasoning and content instead of only reasoning (#6062)
-=======
 - fix(redteam): exclude cyberseceval and beavertails static dataset plugins from iterative strategies to prevent wasted compute and silent grading failures during Hydra/Meta/Tree iterations (#6230)
->>>>>>> 1e5b9f79
 - fix(mcp): allow colons in eval ID validation for get_evaluation_details tool - fixes rejection of valid eval IDs returned by list_evaluations (e.g., eval-8h1-2025-11-15T14:17:18) by updating regex to accept ISO timestamp format (#6222)
 - fix(redteam): don't set default 'en' language when no language is configured - prevents unnecessary language modifiers from being passed to meta agent and other iterative strategies, keeping prompts focused on actual task without implied translation requirements (#6214)
 - fix(webui): fix duplicate React key warning in DefaultTestVariables component by implementing counter-based unique ID generation (#6201)
